--- conflicted
+++ resolved
@@ -49,13 +49,8 @@
                                                           created_at
                  FROM
                    (SELECT DISTINCT pdi.person_id as person_id,
-<<<<<<< HEAD
-                                    toDateTime(dateTrunc('day', events.timestamp)) AS period,
-                                    person.created_at AS created_at
-=======
                                     dateTrunc('day', toDateTime(events.timestamp, 'UTC')) AS period,
                                     toDateTime(person.created_at, 'UTC') AS created_at
->>>>>>> 9d768f63
                     FROM events AS e
                     INNER JOIN
                       (SELECT distinct_id,
@@ -137,13 +132,8 @@
                                                           created_at
                  FROM
                    (SELECT DISTINCT pdi.person_id as person_id,
-<<<<<<< HEAD
-                                    toDateTime(dateTrunc('month', events.timestamp)) AS period,
-                                    person.created_at AS created_at
-=======
                                     dateTrunc('month', toDateTime(events.timestamp, 'UTC')) AS period,
                                     toDateTime(person.created_at, 'UTC') AS created_at
->>>>>>> 9d768f63
                     FROM events AS e
                     INNER JOIN
                       (SELECT distinct_id,
@@ -225,13 +215,8 @@
                                                           created_at
                  FROM
                    (SELECT DISTINCT pdi.person_id as person_id,
-<<<<<<< HEAD
-                                    toDateTime(dateTrunc('week', events.timestamp)) AS period,
-                                    person.created_at AS created_at
-=======
                                     dateTrunc('week', toDateTime(events.timestamp, 'UTC')) AS period,
                                     toDateTime(person.created_at, 'UTC') AS created_at
->>>>>>> 9d768f63
                     FROM events AS e
                     INNER JOIN
                       (SELECT distinct_id,
@@ -313,13 +298,8 @@
                                                           created_at
                  FROM
                    (SELECT DISTINCT pdi.person_id as person_id,
-<<<<<<< HEAD
-                                    toDateTime(dateTrunc('day', events.timestamp)) AS period,
-                                    person.created_at AS created_at
-=======
                                     dateTrunc('day', toDateTime(events.timestamp, 'UTC')) AS period,
                                     toDateTime(person.created_at, 'UTC') AS created_at
->>>>>>> 9d768f63
                     FROM events AS e
                     INNER JOIN
                       (SELECT distinct_id,
@@ -401,13 +381,8 @@
                                                           created_at
                  FROM
                    (SELECT DISTINCT pdi.person_id as person_id,
-<<<<<<< HEAD
-                                    toDateTime(dateTrunc('day', events.timestamp)) AS period,
-                                    person.created_at AS created_at
-=======
                                     dateTrunc('day', toDateTime(events.timestamp, 'UTC')) AS period,
                                     toDateTime(person.created_at, 'UTC') AS created_at
->>>>>>> 9d768f63
                     FROM events AS e
                     INNER JOIN
                       (SELECT distinct_id,
