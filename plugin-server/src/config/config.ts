import os from 'os'

import { LogLevel, PluginsServerConfig } from '../types'
import { determineNodeEnv, NodeEnv, stringToBoolean } from '../utils/env-utils'
import { KAFKA_EVENTS_JSON, KAFKA_EVENTS_PLUGIN_INGESTION } from './kafka-topics'

export const defaultConfig = overrideWithEnv(getDefaultConfig())
export const configHelp = getConfigHelp()

export function getDefaultConfig(): PluginsServerConfig {
    const isTestEnv = determineNodeEnv() === NodeEnv.Test
    const isDevEnv = determineNodeEnv() === NodeEnv.Development
    const coreCount = os.cpus().length

    return {
        CELERY_DEFAULT_QUEUE: 'celery',
        DATABASE_URL: isTestEnv
            ? 'postgres://posthog:posthog@localhost:5432/test_posthog'
            : isDevEnv
            ? 'postgres://posthog:posthog@localhost:5432/posthog'
            : null,
        POSTHOG_DB_NAME: null,
        POSTHOG_DB_USER: 'postgres',
        POSTHOG_DB_PASSWORD: '',
        POSTHOG_POSTGRES_HOST: 'localhost',
        POSTHOG_POSTGRES_PORT: 5432,
        CLICKHOUSE_HOST: 'localhost',
        CLICKHOUSE_DATABASE: isTestEnv ? 'posthog_test' : 'default',
        CLICKHOUSE_USER: 'default',
        CLICKHOUSE_PASSWORD: null,
        CLICKHOUSE_CA: null,
        CLICKHOUSE_SECURE: false,
        CLICKHOUSE_DISABLE_EXTERNAL_SCHEMAS: false,
        KAFKA_ENABLED: false,
        KAFKA_HOSTS: null,
        KAFKA_CLIENT_CERT_B64: null,
        KAFKA_CLIENT_CERT_KEY_B64: null,
        KAFKA_TRUSTED_CERT_B64: null,
        KAFKA_CONSUMPTION_TOPIC: KAFKA_EVENTS_PLUGIN_INGESTION,
        KAFKA_PRODUCER_MAX_QUEUE_SIZE: isTestEnv ? 0 : 1000,
        KAFKA_MAX_MESSAGE_BATCH_SIZE: 900_000,
        KAFKA_FLUSH_FREQUENCY_MS: isTestEnv ? 5 : 500,
        PLUGINS_CELERY_QUEUE: 'posthog-plugins',
        REDIS_URL: 'redis://127.0.0.1',
        POSTHOG_REDIS_PASSWORD: '',
        POSTHOG_REDIS_HOST: '',
        POSTHOG_REDIS_PORT: 6379,
        BASE_DIR: '.',
        PLUGINS_RELOAD_PUBSUB_CHANNEL: 'reload-plugins',
        WORKER_CONCURRENCY: coreCount,
        TASK_TIMEOUT: 30,
        TASKS_PER_WORKER: 10,
        LOG_LEVEL: isTestEnv ? LogLevel.Warn : LogLevel.Info,
        SENTRY_DSN: null,
        STATSD_HOST: null,
        STATSD_PORT: 8125,
        STATSD_PREFIX: 'plugin-server.',
        SCHEDULE_LOCK_TTL: 60,
        REDIS_POOL_MIN_SIZE: 1,
        REDIS_POOL_MAX_SIZE: 3,
        DISABLE_MMDB: isTestEnv,
        DISTINCT_ID_LRU_SIZE: 10000,
        EVENT_PROPERTY_LRU_SIZE: 10000,
        INTERNAL_MMDB_SERVER_PORT: 0,
        PLUGIN_SERVER_IDLE: false,
        JOB_QUEUES: 'graphile',
        JOB_QUEUE_GRAPHILE_URL: '',
        JOB_QUEUE_GRAPHILE_SCHEMA: 'graphile_worker',
        JOB_QUEUE_GRAPHILE_PREPARED_STATEMENTS: false,
        JOB_QUEUE_S3_AWS_ACCESS_KEY: '',
        JOB_QUEUE_S3_AWS_SECRET_ACCESS_KEY: '',
        JOB_QUEUE_S3_AWS_REGION: 'us-west-1',
        JOB_QUEUE_S3_BUCKET_NAME: '',
        JOB_QUEUE_S3_PREFIX: '',
        CRASH_IF_NO_PERSISTENT_JOB_QUEUE: false,
        STALENESS_RESTART_SECONDS: 0,
        HEALTHCHECK_MAX_STALE_SECONDS: 2 * 60 * 60, // 2 hours
        CAPTURE_INTERNAL_METRICS: false,
        PISCINA_USE_ATOMICS: true,
        PISCINA_ATOMICS_TIMEOUT: 5000,
        SITE_URL: null,
        EXPERIMENTAL_EVENTS_LAST_SEEN_ENABLED: true,
        EXPERIMENTAL_EVENT_PROPERTY_TRACKER_ENABLED: true,
        MAX_PENDING_PROMISES_PER_WORKER: 100,
        KAFKA_PARTITIONS_CONSUMED_CONCURRENTLY: 1,
        CLICKHOUSE_DISABLE_EXTERNAL_SCHEMAS_TEAMS: '',
        CLICKHOUSE_JSON_EVENTS_KAFKA_TOPIC: KAFKA_EVENTS_JSON,
<<<<<<< HEAD
        CONVERSION_BUFFER_ENABLED: false,
        BUFFER_CONVERSION_SECONDS: 60,
=======
        PERSON_INFO_TO_REDIS_TEAMS: '',
        PERSON_INFO_CACHE_TTL: 5 * 60, // 5 min
>>>>>>> e6333ca7
    }
}

export function getConfigHelp(): Record<keyof PluginsServerConfig, string> {
    return {
        CELERY_DEFAULT_QUEUE: 'Celery outgoing queue',
        PLUGINS_CELERY_QUEUE: 'Celery incoming queue',
        DATABASE_URL: 'Postgres database URL',
        CLICKHOUSE_HOST: 'ClickHouse host',
        CLICKHOUSE_DATABASE: 'ClickHouse database',
        CLICKHOUSE_USER: 'ClickHouse username',
        CLICKHOUSE_PASSWORD: 'ClickHouse password',
        CLICKHOUSE_CA: 'ClickHouse CA certs',
        CLICKHOUSE_SECURE: 'whether to secure ClickHouse connection',
        CLICKHOUSE_DISABLE_EXTERNAL_SCHEMAS:
            'whether to disallow external schemas like protobuf for clickhouse kafka engine',
        REDIS_URL: 'Redis store URL',
        BASE_DIR: 'base path for resolving local plugins',
        PLUGINS_RELOAD_PUBSUB_CHANNEL: 'Redis channel for reload events',
        WORKER_CONCURRENCY: 'number of concurrent worker threads',
        TASK_TIMEOUT: 'how many seconds until tasks are timed out',
        TASKS_PER_WORKER: 'number of parallel tasks per worker thread',
        LOG_LEVEL: 'minimum log level',
        KAFKA_ENABLED: 'use Kafka instead of Celery to ingest events',
        KAFKA_HOSTS: 'comma-delimited Kafka hosts',
        KAFKA_CONSUMPTION_TOPIC: 'Kafka consumption topic override',
        KAFKA_CLIENT_CERT_B64: 'Kafka certificate in Base64',
        KAFKA_CLIENT_CERT_KEY_B64: 'Kafka certificate key in Base64',
        KAFKA_TRUSTED_CERT_B64: 'Kafka trusted CA in Base64',
        SENTRY_DSN: 'Sentry ingestion URL',
        STATSD_HOST: 'StatsD host - integration disabled if this is not provided',
        STATSD_PORT: 'StatsD port',
        STATSD_PREFIX: 'StatsD prefix',
        SCHEDULE_LOCK_TTL: 'how many seconds to hold the lock for the schedule',
        REDIS_POOL_MIN_SIZE: 'minimum number of Redis connections to use per thread',
        REDIS_POOL_MAX_SIZE: 'maximum number of Redis connections to use per thread',
        DISABLE_MMDB: 'whether to disable fetching MaxMind database for IP location',
        DISTINCT_ID_LRU_SIZE: 'size of persons distinct ID LRU cache',
        EVENT_PROPERTY_LRU_SIZE: "size of the event property tracker's LRU cache (keyed by [team.id, event])",
        INTERNAL_MMDB_SERVER_PORT: 'port of the internal server used for IP location (0 means random)',
        PLUGIN_SERVER_IDLE: 'whether to disengage the plugin server, e.g. for development',
        JOB_QUEUES: 'retry queue engine and fallback queues',
        JOB_QUEUE_GRAPHILE_URL: 'use a different postgres connection in the graphile retry queue',
        JOB_QUEUE_GRAPHILE_SCHEMA: 'the postgres schema that the graphile job queue uses',
        JOB_QUEUE_GRAPHILE_PREPARED_STATEMENTS: 'enable this to increase job queue throughput if not using pgbouncer',
        JOB_QUEUE_S3_AWS_ACCESS_KEY: 'AWS access key for the S3 job queue',
        JOB_QUEUE_S3_AWS_SECRET_ACCESS_KEY: 'AWS secret access key for the S3 job queue',
        JOB_QUEUE_S3_AWS_REGION: 'AWS region for the S3 job queue',
        JOB_QUEUE_S3_BUCKET_NAME: 'S3 bucket name for the S3 job queue',
        JOB_QUEUE_S3_PREFIX: 'S3 filename prefix for the S3 job queue',
        CRASH_IF_NO_PERSISTENT_JOB_QUEUE:
            'refuse to start unless there is a properly configured persistent job queue (e.g. graphile)',
        STALENESS_RESTART_SECONDS: 'trigger a restart if no event ingested for this duration',
        HEALTHCHECK_MAX_STALE_SECONDS:
            'maximum number of seconds the plugin server can go without ingesting events before the healthcheck fails',
        CAPTURE_INTERNAL_METRICS: 'capture internal metrics for posthog in posthog',
        PISCINA_USE_ATOMICS:
            'corresponds to the piscina useAtomics config option (https://github.com/piscinajs/piscina#constructor-new-piscinaoptions)',
        PISCINA_ATOMICS_TIMEOUT:
            '(advanced) corresponds to the length of time a piscina worker should block for when looking for tasks',
        NEW_PERSON_PROPERTIES_UPDATE_ENABLED_TEAMS:
            '(advanced) teams for which to run the new person properties update flow on',
        EXPERIMENTAL_EVENTS_LAST_SEEN_ENABLED: '(advanced) enable experimental feature to track lastSeenAt',
        EXPERIMENTAL_EVENT_PROPERTY_TRACKER_ENABLED: '(advanced) enable experimental feature to track event properties',
        MAX_PENDING_PROMISES_PER_WORKER:
            '(advanced) maximum number of promises that a worker can have running at once in the background. currently only targets the exportEvents buffer.',
        KAFKA_PARTITIONS_CONSUMED_CONCURRENTLY:
            '(advanced) how many kafka partitions the plugin server should consume from concurrently',
        CLICKHOUSE_DISABLE_EXTERNAL_SCHEMAS_TEAMS:
            '(advanced) a comma separated list of teams to disable clickhouse external schemas for',
        CLICKHOUSE_JSON_EVENTS_KAFKA_TOPIC: '(advanced) topic to send events to for clickhouse ingestion',
    }
}

export function formatConfigHelp(indentation = 0): string {
    const spaces = Array(indentation).fill(' ').join('')
    return Object.entries(getConfigHelp())
        .map(([variable, description]) => `${spaces}- ${variable} - ${description}`)
        .join('\n')
}

export function overrideWithEnv(
    config: PluginsServerConfig,
    env: Record<string, string | undefined> = process.env
): PluginsServerConfig {
    const defaultConfig = getDefaultConfig()

    const newConfig: PluginsServerConfig = { ...config }
    for (const key of Object.keys(config)) {
        if (typeof env[key] !== 'undefined') {
            if (typeof defaultConfig[key] === 'number') {
                newConfig[key] = env[key]?.indexOf('.') ? parseFloat(env[key]!) : parseInt(env[key]!)
            } else if (typeof defaultConfig[key] === 'boolean') {
                newConfig[key] = stringToBoolean(env[key])
            } else {
                newConfig[key] = env[key]
            }
        }
    }
    return newConfig
}<|MERGE_RESOLUTION|>--- conflicted
+++ resolved
@@ -85,13 +85,10 @@
         KAFKA_PARTITIONS_CONSUMED_CONCURRENTLY: 1,
         CLICKHOUSE_DISABLE_EXTERNAL_SCHEMAS_TEAMS: '',
         CLICKHOUSE_JSON_EVENTS_KAFKA_TOPIC: KAFKA_EVENTS_JSON,
-<<<<<<< HEAD
         CONVERSION_BUFFER_ENABLED: false,
         BUFFER_CONVERSION_SECONDS: 60,
-=======
         PERSON_INFO_TO_REDIS_TEAMS: '',
         PERSON_INFO_CACHE_TTL: 5 * 60, // 5 min
->>>>>>> e6333ca7
     }
 }
 
