import os from 'os'

import { LogLevel, PluginsServerConfig } from '../types'
import { determineNodeEnv, NodeEnv, stringToBoolean } from '../utils/env-utils'
import { KAFKA_EVENTS_JSON, KAFKA_EVENTS_PLUGIN_INGESTION } from './kafka-topics'

export const defaultConfig = overrideWithEnv(getDefaultConfig())
export const configHelp = getConfigHelp()

export function getDefaultConfig(): PluginsServerConfig {
    const isTestEnv = determineNodeEnv() === NodeEnv.Test
    const isDevEnv = determineNodeEnv() === NodeEnv.Development
    const coreCount = os.cpus().length

    return {
        CELERY_DEFAULT_QUEUE: 'celery',
        DATABASE_URL: isTestEnv
            ? 'postgres://posthog:posthog@localhost:5432/test_posthog'
            : isDevEnv
            ? 'postgres://posthog:posthog@localhost:5432/posthog'
            : null,
        POSTHOG_DB_NAME: null,
        POSTHOG_DB_USER: 'postgres',
        POSTHOG_DB_PASSWORD: '',
        POSTHOG_POSTGRES_HOST: 'localhost',
        POSTHOG_POSTGRES_PORT: 5432,
        CLICKHOUSE_HOST: 'localhost',
        CLICKHOUSE_DATABASE: isTestEnv ? 'posthog_test' : 'default',
        CLICKHOUSE_USER: 'default',
        CLICKHOUSE_PASSWORD: null,
        CLICKHOUSE_CA: null,
        CLICKHOUSE_SECURE: false,
        CLICKHOUSE_DISABLE_EXTERNAL_SCHEMAS: false,
        KAFKA_ENABLED: false,
        KAFKA_HOSTS: null,
        KAFKA_CLIENT_CERT_B64: null,
        KAFKA_CLIENT_CERT_KEY_B64: null,
        KAFKA_TRUSTED_CERT_B64: null,
        KAFKA_CONSUMPTION_TOPIC: KAFKA_EVENTS_PLUGIN_INGESTION,
        KAFKA_PRODUCER_MAX_QUEUE_SIZE: isTestEnv ? 0 : 1000,
        KAFKA_MAX_MESSAGE_BATCH_SIZE: 900_000,
        KAFKA_FLUSH_FREQUENCY_MS: isTestEnv ? 5 : 500,
        PLUGINS_CELERY_QUEUE: 'posthog-plugins',
        REDIS_URL: 'redis://127.0.0.1',
        POSTHOG_REDIS_PASSWORD: '',
        POSTHOG_REDIS_HOST: '',
        POSTHOG_REDIS_PORT: 6379,
        BASE_DIR: '.',
        PLUGINS_RELOAD_PUBSUB_CHANNEL: 'reload-plugins',
        WORKER_CONCURRENCY: coreCount,
        TASK_TIMEOUT: 30,
        TASKS_PER_WORKER: 10,
        LOG_LEVEL: isTestEnv ? LogLevel.Warn : LogLevel.Info,
        SENTRY_DSN: null,
        STATSD_HOST: null,
        STATSD_PORT: 8125,
        STATSD_PREFIX: 'plugin-server.',
        SCHEDULE_LOCK_TTL: 60,
        REDIS_POOL_MIN_SIZE: 1,
        REDIS_POOL_MAX_SIZE: 3,
        DISABLE_MMDB: isTestEnv,
        DISTINCT_ID_LRU_SIZE: 10000,
        EVENT_PROPERTY_LRU_SIZE: 10000,
        INTERNAL_MMDB_SERVER_PORT: 0,
        PLUGIN_SERVER_IDLE: false,
        JOB_QUEUES: 'graphile',
        JOB_QUEUE_GRAPHILE_URL: '',
        JOB_QUEUE_GRAPHILE_SCHEMA: 'graphile_worker',
        JOB_QUEUE_GRAPHILE_PREPARED_STATEMENTS: false,
        JOB_QUEUE_S3_AWS_ACCESS_KEY: '',
        JOB_QUEUE_S3_AWS_SECRET_ACCESS_KEY: '',
        JOB_QUEUE_S3_AWS_REGION: 'us-west-1',
        JOB_QUEUE_S3_BUCKET_NAME: '',
        JOB_QUEUE_S3_PREFIX: '',
        CRASH_IF_NO_PERSISTENT_JOB_QUEUE: false,
        STALENESS_RESTART_SECONDS: 0,
        HEALTHCHECK_MAX_STALE_SECONDS: 2 * 60 * 60, // 2 hours
        CAPTURE_INTERNAL_METRICS: false,
        PISCINA_USE_ATOMICS: true,
        PISCINA_ATOMICS_TIMEOUT: 5000,
        SITE_URL: null,
        NEW_PERSON_PROPERTIES_UPDATE_ENABLED: false,
        EXPERIMENTAL_EVENTS_LAST_SEEN_ENABLED: true,
        EXPERIMENTAL_EVENT_PROPERTY_TRACKER_ENABLED: true,
        MAX_PENDING_PROMISES_PER_WORKER: 100,
        KAFKA_PARTITIONS_CONSUMED_CONCURRENTLY: 1,
<<<<<<< HEAD
        OBJECT_STORAGE_ENABLED: false,
        OBJECT_STORAGE_HOST: 'localhost',
        OBJECT_STORAGE_PORT: 19000,
        OBJECT_STORAGE_ACCESS_KEY_ID: 'object_storage_root_user',
        OBJECT_STORAGE_SECRET_ACCESS_KEY: 'object_storage_root_password',
        OBJECT_STORAGE_SESSION_RECORDING_FOLDER: 'session_recordings',
        OBJECT_STORAGE_BUCKET: 'posthog',
=======
        CLICKHOUSE_DISABLE_EXTERNAL_SCHEMAS_TEAMS: '',
        CLICKHOUSE_JSON_EVENTS_KAFKA_TOPIC: KAFKA_EVENTS_JSON,
>>>>>>> 3d8ed412
    }
}

export function getConfigHelp(): Record<keyof PluginsServerConfig, string> {
    return {
        CELERY_DEFAULT_QUEUE: 'Celery outgoing queue',
        PLUGINS_CELERY_QUEUE: 'Celery incoming queue',
        DATABASE_URL: 'Postgres database URL',
        CLICKHOUSE_HOST: 'ClickHouse host',
        CLICKHOUSE_DATABASE: 'ClickHouse database',
        CLICKHOUSE_USER: 'ClickHouse username',
        CLICKHOUSE_PASSWORD: 'ClickHouse password',
        CLICKHOUSE_CA: 'ClickHouse CA certs',
        CLICKHOUSE_SECURE: 'whether to secure ClickHouse connection',
        CLICKHOUSE_DISABLE_EXTERNAL_SCHEMAS:
            'whether to disallow external schemas like protobuf for clickhouse kafka engine',
        REDIS_URL: 'Redis store URL',
        BASE_DIR: 'base path for resolving local plugins',
        PLUGINS_RELOAD_PUBSUB_CHANNEL: 'Redis channel for reload events',
        WORKER_CONCURRENCY: 'number of concurrent worker threads',
        TASK_TIMEOUT: 'how many seconds until tasks are timed out',
        TASKS_PER_WORKER: 'number of parallel tasks per worker thread',
        LOG_LEVEL: 'minimum log level',
        KAFKA_ENABLED: 'use Kafka instead of Celery to ingest events',
        KAFKA_HOSTS: 'comma-delimited Kafka hosts',
        KAFKA_CONSUMPTION_TOPIC: 'Kafka consumption topic override',
        KAFKA_CLIENT_CERT_B64: 'Kafka certificate in Base64',
        KAFKA_CLIENT_CERT_KEY_B64: 'Kafka certificate key in Base64',
        KAFKA_TRUSTED_CERT_B64: 'Kafka trusted CA in Base64',
        SENTRY_DSN: 'Sentry ingestion URL',
        STATSD_HOST: 'StatsD host - integration disabled if this is not provided',
        STATSD_PORT: 'StatsD port',
        STATSD_PREFIX: 'StatsD prefix',
        SCHEDULE_LOCK_TTL: 'how many seconds to hold the lock for the schedule',
        REDIS_POOL_MIN_SIZE: 'minimum number of Redis connections to use per thread',
        REDIS_POOL_MAX_SIZE: 'maximum number of Redis connections to use per thread',
        DISABLE_MMDB: 'whether to disable fetching MaxMind database for IP location',
        DISTINCT_ID_LRU_SIZE: 'size of persons distinct ID LRU cache',
        EVENT_PROPERTY_LRU_SIZE: "size of the event property tracker's LRU cache (keyed by [team.id, event])",
        INTERNAL_MMDB_SERVER_PORT: 'port of the internal server used for IP location (0 means random)',
        PLUGIN_SERVER_IDLE: 'whether to disengage the plugin server, e.g. for development',
        JOB_QUEUES: 'retry queue engine and fallback queues',
        JOB_QUEUE_GRAPHILE_URL: 'use a different postgres connection in the graphile retry queue',
        JOB_QUEUE_GRAPHILE_SCHEMA: 'the postgres schema that the graphile job queue uses',
        JOB_QUEUE_GRAPHILE_PREPARED_STATEMENTS: 'enable this to increase job queue throughput if not using pgbouncer',
        JOB_QUEUE_S3_AWS_ACCESS_KEY: 'AWS access key for the S3 job queue',
        JOB_QUEUE_S3_AWS_SECRET_ACCESS_KEY: 'AWS secret access key for the S3 job queue',
        JOB_QUEUE_S3_AWS_REGION: 'AWS region for the S3 job queue',
        JOB_QUEUE_S3_BUCKET_NAME: 'S3 bucket name for the S3 job queue',
        JOB_QUEUE_S3_PREFIX: 'S3 filename prefix for the S3 job queue',
        CRASH_IF_NO_PERSISTENT_JOB_QUEUE:
            'refuse to start unless there is a properly configured persistent job queue (e.g. graphile)',
        STALENESS_RESTART_SECONDS: 'trigger a restart if no event ingested for this duration',
        HEALTHCHECK_MAX_STALE_SECONDS:
            'maximum number of seconds the plugin server can go without ingesting events before the healthcheck fails',
        CAPTURE_INTERNAL_METRICS: 'capture internal metrics for posthog in posthog',
        PISCINA_USE_ATOMICS:
            'corresponds to the piscina useAtomics config option (https://github.com/piscinajs/piscina#constructor-new-piscinaoptions)',
        PISCINA_ATOMICS_TIMEOUT:
            '(advanced) corresponds to the length of time a piscina worker should block for when looking for tasks',
        NEW_PERSON_PROPERTIES_UPDATE_ENABLED_TEAMS:
            '(advanced) teams for which to run the new person properties update flow on',
        EXPERIMENTAL_EVENTS_LAST_SEEN_ENABLED: '(advanced) enable experimental feature to track lastSeenAt',
        EXPERIMENTAL_EVENT_PROPERTY_TRACKER_ENABLED: '(advanced) enable experimental feature to track event properties',
        MAX_PENDING_PROMISES_PER_WORKER:
            '(advanced) maximum number of promises that a worker can have running at once in the background. currently only targets the exportEvents buffer.',
        KAFKA_PARTITIONS_CONSUMED_CONCURRENTLY:
            '(advanced) how many kafka partitions the plugin server should consume from concurrently',
<<<<<<< HEAD
        OBJECT_STORAGE_ENABLED:
            'Disables or enables the use of object storage. It will become mandatory to use object storage',
        OBJECT_STORAGE_HOST: 'minio storage host',
        OBJECT_STORAGE_PORT: 'minio storage port',
        OBJECT_STORAGE_ACCESS_KEY_ID: 'access key for minio',
        OBJECT_STORAGE_SECRET_ACCESS_KEY: 'secret key for minio',
        OBJECT_STORAGE_SESSION_RECORDING_FOLDER:
            'the top level folder for storing session recordings inside the storage bucket',
        OBJECT_STORAGE_BUCKET: 'the object storage bucket name',
=======
        CLICKHOUSE_DISABLE_EXTERNAL_SCHEMAS_TEAMS:
            '(advanced) a comma separated list of teams to disable clickhouse external schemas for',
        CLICKHOUSE_JSON_EVENTS_KAFKA_TOPIC: '(advanced) topic to send events to for clickhouse ingestion',
>>>>>>> 3d8ed412
    }
}

export function formatConfigHelp(indentation = 0): string {
    const spaces = Array(indentation).fill(' ').join('')
    return Object.entries(getConfigHelp())
        .map(([variable, description]) => `${spaces}- ${variable} - ${description}`)
        .join('\n')
}

export function overrideWithEnv(
    config: PluginsServerConfig,
    env: Record<string, string | undefined> = process.env
): PluginsServerConfig {
    const defaultConfig = getDefaultConfig()

    const newConfig: PluginsServerConfig = { ...config }
    for (const key of Object.keys(config)) {
        if (typeof env[key] !== 'undefined') {
            if (typeof defaultConfig[key] === 'number') {
                newConfig[key] = env[key]?.indexOf('.') ? parseFloat(env[key]!) : parseInt(env[key]!)
            } else if (typeof defaultConfig[key] === 'boolean') {
                newConfig[key] = stringToBoolean(env[key])
            } else {
                newConfig[key] = env[key]
            }
        }
    }
    return newConfig
}<|MERGE_RESOLUTION|>--- conflicted
+++ resolved
@@ -84,7 +84,8 @@
         EXPERIMENTAL_EVENT_PROPERTY_TRACKER_ENABLED: true,
         MAX_PENDING_PROMISES_PER_WORKER: 100,
         KAFKA_PARTITIONS_CONSUMED_CONCURRENTLY: 1,
-<<<<<<< HEAD
+        CLICKHOUSE_DISABLE_EXTERNAL_SCHEMAS_TEAMS: '',
+        CLICKHOUSE_JSON_EVENTS_KAFKA_TOPIC: KAFKA_EVENTS_JSON,
         OBJECT_STORAGE_ENABLED: false,
         OBJECT_STORAGE_HOST: 'localhost',
         OBJECT_STORAGE_PORT: 19000,
@@ -92,10 +93,6 @@
         OBJECT_STORAGE_SECRET_ACCESS_KEY: 'object_storage_root_password',
         OBJECT_STORAGE_SESSION_RECORDING_FOLDER: 'session_recordings',
         OBJECT_STORAGE_BUCKET: 'posthog',
-=======
-        CLICKHOUSE_DISABLE_EXTERNAL_SCHEMAS_TEAMS: '',
-        CLICKHOUSE_JSON_EVENTS_KAFKA_TOPIC: KAFKA_EVENTS_JSON,
->>>>>>> 3d8ed412
     }
 }
 
@@ -164,7 +161,9 @@
             '(advanced) maximum number of promises that a worker can have running at once in the background. currently only targets the exportEvents buffer.',
         KAFKA_PARTITIONS_CONSUMED_CONCURRENTLY:
             '(advanced) how many kafka partitions the plugin server should consume from concurrently',
-<<<<<<< HEAD
+        CLICKHOUSE_DISABLE_EXTERNAL_SCHEMAS_TEAMS:
+            '(advanced) a comma separated list of teams to disable clickhouse external schemas for',
+        CLICKHOUSE_JSON_EVENTS_KAFKA_TOPIC: '(advanced) topic to send events to for clickhouse ingestion',
         OBJECT_STORAGE_ENABLED:
             'Disables or enables the use of object storage. It will become mandatory to use object storage',
         OBJECT_STORAGE_HOST: 'minio storage host',
@@ -174,11 +173,6 @@
         OBJECT_STORAGE_SESSION_RECORDING_FOLDER:
             'the top level folder for storing session recordings inside the storage bucket',
         OBJECT_STORAGE_BUCKET: 'the object storage bucket name',
-=======
-        CLICKHOUSE_DISABLE_EXTERNAL_SCHEMAS_TEAMS:
-            '(advanced) a comma separated list of teams to disable clickhouse external schemas for',
-        CLICKHOUSE_JSON_EVENTS_KAFKA_TOPIC: '(advanced) topic to send events to for clickhouse ingestion',
->>>>>>> 3d8ed412
     }
 }
 
