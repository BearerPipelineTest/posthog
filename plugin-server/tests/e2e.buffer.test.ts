--- conflicted
+++ resolved
@@ -93,61 +93,5 @@
             // onEvent ran
             expect(testConsole.read()).toEqual([['processEvent'], ['onEvent', 'custom event via buffer']])
         })
-<<<<<<< HEAD
-
-        test('three events captured, processed, ingested', async () => {
-            expect((await hub.db.fetchEvents()).length).toBe(0)
-
-            const uuid1 = new UUIDT().toString()
-            const uuid2 = new UUIDT().toString()
-            const uuid3 = new UUIDT().toString()
-
-            // Batch 1
-            await posthog.capture('custom event via buffer', { name: 'hehe', uuid: uuid1 })
-            await posthog.capture('custom event via buffer', { name: 'hoho', uuid: uuid2 })
-            await hub.kafkaProducer.flush()
-            // Batch 2 - waiting for a few seconds so that the event lands into a separate consumer batch
-            await delay(5000)
-            await posthog.capture('custom event via buffer', { name: 'hihi', uuid: uuid3 })
-            await hub.kafkaProducer.flush()
-
-            const bufferTopicMessages = await delayUntilBufferMessageProduced(3)
-            const events = await delayUntilEventIngested(() => hub.db.fetchEvents(), 3, undefined, 200)
-
-            expect(bufferTopicMessages.filter((message) => message.properties.uuid === uuid1).length).toBe(1)
-            expect(bufferTopicMessages.filter((message) => message.properties.uuid === uuid2).length).toBe(1)
-            expect(bufferTopicMessages.filter((message) => message.properties.uuid === uuid3).length).toBe(1)
-            expect(events.length).toBe(3)
-
-            // At least BUFFER_CONVERSION_SECONDS must have elapsed for each event between queuing and saving
-            expect(events[0].created_at.diff(events[0].timestamp).toMillis()).toBeGreaterThan(
-                hub.BUFFER_CONVERSION_SECONDS * 1000
-            )
-            expect(events[1].created_at.diff(events[1].timestamp).toMillis()).toBeGreaterThan(
-                hub.BUFFER_CONVERSION_SECONDS * 1000
-            )
-            expect(events[2].created_at.diff(events[2].timestamp).toMillis()).toBeGreaterThan(
-                hub.BUFFER_CONVERSION_SECONDS * 1000
-            )
-
-            // processEvent ran and modified
-            expect(events[0].properties.processed).toEqual('hell yes')
-            expect(events[1].properties.processed).toEqual('hell yes')
-            expect(events[2].properties.processed).toEqual('hell yes')
-            const eventPluginUuids = events.map((event) => event.properties.upperUuid).sort()
-            expect(eventPluginUuids).toStrictEqual([uuid1.toUpperCase(), uuid2.toUpperCase(), uuid3.toUpperCase()])
-
-            // onEvent ran
-            expect(testConsole.read()).toEqual([
-                ['processEvent'],
-                ['onEvent', 'custom event via buffer'],
-                ['processEvent'],
-                ['onEvent', 'custom event via buffer'],
-                ['processEvent'],
-                ['onEvent', 'custom event via buffer'],
-            ])
-        })
-=======
->>>>>>> 2e280a35
     })
 })