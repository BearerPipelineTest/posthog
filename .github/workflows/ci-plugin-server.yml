name: Plugin Server CI

on:
    pull_request:
        paths:
            - 'plugin-server/**'
            - 'ee/clickhouse/migrations/**'
            - 'ee/migrations/**'
            - 'posthog/migrations/**'
            - 'posthog/plugins/**'
            - 'docker*.yml'
            - '*Dockerfile'

env:
    OBJECT_STORAGE_ENABLED: true
<<<<<<< HEAD
    OBJECT_STORAGE_HOST: 'localhost'
    OBJECT_STORAGE_PORT: '19000'
=======
    OBJECT_STORAGE_ENDPOINT: 'http://localhost:19000'
>>>>>>> d1ffdf0a
    OBJECT_STORAGE_ACCESS_KEY_ID: 'object_storage_root_user'
    OBJECT_STORAGE_SECRET_ACCESS_KEY: 'object_storage_root_password'
    OBJECT_STORAGE_SESSION_RECORDING_FOLDER: 'session_recordings'
    OBJECT_STORAGE_BUCKET: 'posthog'

jobs:
    code-quality:
        name: Code quality
        runs-on: ubuntu-20.04
        defaults:
            run:
                working-directory: 'plugin-server'

        steps:
            - uses: actions/checkout@v1

            - name: Set up Node 16
              uses: actions/setup-node@v1
              with:
                  node-version: 16

            - name: Install package.json dependencies with Yarn
              run: yarn

            - name: Check formatting with prettier
              run: yarn prettier:check

            - name: Lint with ESLint
              run: yarn lint

    tests-postgres-1:
        name: Plugin Server Tests / Postgres + Redis (1)
        runs-on: ubuntu-20.04

        services:
            postgres:
                image: postgres:12
                env:
                    POSTGRES_USER: postgres
                    POSTGRES_PASSWORD: postgres
                    POSTGRES_DB: test_posthog
                ports: ['5432:5432']
                options: --health-cmd pg_isready --health-interval 10s --health-timeout 5s --health-retries 5
            redis:
                image: redis:6.2.7-alpine
                ports:
                    - '6379:6379'
                options: >-
                    --health-cmd "redis-cli ping"
                    --health-interval 10s
                    --health-timeout 5s
                    --health-retries 5
        env:
            REDIS_URL: 'redis://localhost'
            CLICKHOUSE_HOST: 'localhost'
            CLICKHOUSE_DATABASE: 'posthog_test'
            KAFKA_HOSTS: 'kafka:9092'
        steps:
            - name: Check out Django server for database setup
              uses: actions/checkout@v2

            - name: Fix Kafka Hostname
              run: |
                  sudo bash -c 'echo "127.0.0.1 kafka zookeeper" >> /etc/hosts'
                  ping -c 1 kafka
                  ping -c 1 zookeeper
            - name: Start Kafka, ClickHouse, Zookeeper, Object Storage
              run: docker-compose -f docker-compose.dev.yml up -d zookeeper kafka clickhouse object_storage

            - name: Set up Python 3.8.12
              uses: actions/setup-python@v2
              with:
                  python-version: 3.8.12

            - name: Install SAML (python3-saml) dependencies
              run: |
                  sudo apt-get update
                  sudo apt-get install libxml2-dev libxmlsec1-dev libxmlsec1-openssl

            - name: Set up Node 16
              uses: actions/setup-node@v2
              with:
                  node-version: 16

            - uses: actions/cache@v2
              with:
                  path: ${{ env.pythonLocation }}
                  key: ${{ env.pythonLocation }}-v1-${{ hashFiles('posthog/requirements.txt') }}

            - name: Install requirements.txt dependencies with pip
              run: |
                  pip install --upgrade pip
                  pip install --upgrade --upgrade-strategy eager -r requirements.txt
            - name: Set up databases
              env:
                  SECRET_KEY: 'abcdef' # unsafe - for testing only
                  DATABASE_URL: 'postgres://postgres:postgres@localhost:5432/posthog'
                  TEST: 'true'
              run: cd plugin-server && yarn setup:test

            - name: Install package.json dependencies with Yarn
              run: cd plugin-server && yarn

            - name: Test with Jest
              env:
                  # Below DB name has `test_` prepended, as that's how Django (ran above) creates the test DB
                  DATABASE_URL: 'postgres://postgres:postgres@localhost:5432/test_posthog'
                  REDIS_URL: 'redis://localhost'
                  OBJECT_STORAGE_ENABLED: false # tests fail because of clock skew in CI environment
              run: cd plugin-server && yarn typescript:check && yarn test:postgres:1

    tests-postgres-2:
        name: Plugin Server Tests / Postgres + Redis (2)
        runs-on: ubuntu-20.04

        services:
            postgres:
                image: postgres:12
                env:
                    POSTGRES_USER: postgres
                    POSTGRES_PASSWORD: postgres
                    POSTGRES_DB: test_posthog
                ports: ['5432:5432']
                options: --health-cmd pg_isready --health-interval 10s --health-timeout 5s --health-retries 5
            redis:
                image: redis:6.2.7-alpine
                ports:
                    - '6379:6379'
                options: >-
                    --health-cmd "redis-cli ping"
                    --health-interval 10s
                    --health-timeout 5s
                    --health-retries 5
        env:
            REDIS_URL: 'redis://localhost'
            CLICKHOUSE_HOST: 'localhost'
            CLICKHOUSE_DATABASE: 'posthog_test'
            KAFKA_HOSTS: 'kafka:9092'
        steps:
            - name: Check out Django server for database setup
              uses: actions/checkout@v2

            - name: Fix Kafka Hostname
              run: |
                  sudo bash -c 'echo "127.0.0.1 kafka zookeeper" >> /etc/hosts'
                  ping -c 1 kafka
                  ping -c 1 zookeeper
            - name: Start Kafka, ClickHouse, Zookeeper, Object Storage
              run: docker-compose -f docker-compose.dev.yml up -d zookeeper kafka clickhouse object_storage

            - name: Set up Python 3.8.12
              uses: actions/setup-python@v2
              with:
                  python-version: 3.8.12

            - name: Install SAML (python3-saml) dependencies
              run: |
                  sudo apt-get update
                  sudo apt-get install libxml2-dev libxmlsec1-dev libxmlsec1-openssl

            - name: Set up Node 16
              uses: actions/setup-node@v2
              with:
                  node-version: 16

            - uses: actions/cache@v2
              with:
                  path: ${{ env.pythonLocation }}
                  key: ${{ env.pythonLocation }}-v1-${{ hashFiles('posthog/requirements.txt') }}

            - name: Install requirements.txt dependencies with pip
              run: |
                  pip install --upgrade pip
                  pip install --upgrade --upgrade-strategy eager -r requirements.txt
            - name: Set up databases
              env:
                  SECRET_KEY: 'abcdef' # unsafe - for testing only
                  DATABASE_URL: 'postgres://postgres:postgres@localhost:5432/posthog'
                  TEST: 'true'
              run: cd plugin-server && yarn setup:test

            - name: Install package.json dependencies with Yarn
              run: cd plugin-server && yarn

            - name: Test with Jest
              env:
                  # Below DB name has `test_` prepended, as that's how Django (ran above) creates the test DB
                  DATABASE_URL: 'postgres://postgres:postgres@localhost:5432/test_posthog'
                  REDIS_URL: 'redis://localhost'
              run: cd plugin-server && yarn typescript:check && yarn test:postgres:2

    tests-clickhouse-1:
        name: Plugin Server Tests / ClickHouse + Kafka (1)
        runs-on: ubuntu-20.04

        services:
            postgres:
                image: postgres:12
                env:
                    POSTGRES_USER: postgres
                    POSTGRES_PASSWORD: postgres
                    POSTGRES_DB: test_posthog
                ports: ['5432:5432']
                options: --health-cmd pg_isready --health-interval 10s --health-timeout 5s --health-retries 5
            redis:
                image: redis:6.2.7-alpine
                ports:
                    - '6379:6379'
                options: >-
                    --health-cmd "redis-cli ping"
                    --health-interval 10s
                    --health-timeout 5s
                    --health-retries 5
        env:
            REDIS_URL: 'redis://localhost'
            CLICKHOUSE_HOST: 'localhost'
            CLICKHOUSE_DATABASE: 'posthog_test'
            KAFKA_ENABLED: 'true'
            KAFKA_HOSTS: 'kafka:9092'
        steps:
            - name: Check out Django server for database setup
              uses: actions/checkout@v2

            - name: Fix Kafka Hostname
              run: |
                  sudo bash -c 'echo "127.0.0.1 kafka zookeeper" >> /etc/hosts'
                  ping -c 1 kafka
                  ping -c 1 zookeeper
            - name: Start Kafka, ClickHouse, Zookeeper, Object Storage
              run: docker-compose -f docker-compose.dev.yml up -d zookeeper kafka clickhouse object_storage

            - name: Set up Python 3.8.12
              uses: actions/setup-python@v2
              with:
                  python-version: 3.8.12

            - name: Install SAML (python3-saml) dependencies
              run: |
                  sudo apt-get update
                  sudo apt-get install libxml2-dev libxmlsec1-dev libxmlsec1-openssl

            - name: Set up Node 16
              uses: actions/setup-node@v2
              with:
                  node-version: 16

            - uses: actions/cache@v2
              with:
                  path: ${{ env.pythonLocation }}
                  key: ${{ env.pythonLocation }}-v1-${{ hashFiles('posthog/requirements.txt') }}

            - name: Install requirements.txt dependencies with pip
              run: |
                  pip install --upgrade pip
                  pip install --upgrade --upgrade-strategy eager -r requirements.txt
            - name: Set up databases
              env:
                  SECRET_KEY: 'abcdef' # unsafe - for testing only
                  DATABASE_URL: 'postgres://postgres:postgres@localhost:5432/posthog'
                  TEST: 'true'
              run: cd plugin-server && yarn setup:test

            - name: Install package.json dependencies with Yarn
              run: cd plugin-server && yarn

            - name: Test with Jest
              env:
                  # Below DB name has `test_` prepended, as that's how Django (ran above) creates the test DB
                  DATABASE_URL: 'postgres://postgres:postgres@localhost:5432/test_posthog'
                  REDIS_URL: 'redis://localhost'
              run: cd plugin-server && yarn typescript:check && yarn test:clickhouse:1

    tests-clickhouse-2:
        name: Plugin Server Tests / ClickHouse + Kafka (2)
        runs-on: ubuntu-20.04

        services:
            postgres:
                image: postgres:12
                env:
                    POSTGRES_USER: postgres
                    POSTGRES_PASSWORD: postgres
                    POSTGRES_DB: test_posthog
                ports: ['5432:5432']
                options: --health-cmd pg_isready --health-interval 10s --health-timeout 5s --health-retries 5
            redis:
                image: redis:6.2.7-alpine
                ports:
                    - '6379:6379'
                options: >-
                    --health-cmd "redis-cli ping"
                    --health-interval 10s
                    --health-timeout 5s
                    --health-retries 5
        env:
            REDIS_URL: 'redis://localhost'
            CLICKHOUSE_HOST: 'localhost'
            CLICKHOUSE_DATABASE: 'posthog_test'
            KAFKA_ENABLED: 'true'
            KAFKA_HOSTS: 'kafka:9092'
        steps:
            - name: Check out Django server for database setup
              uses: actions/checkout@v2

            - name: Fix Kafka Hostname
              run: |
                  sudo bash -c 'echo "127.0.0.1 kafka zookeeper" >> /etc/hosts'
                  ping -c 1 kafka
                  ping -c 1 zookeeper
            - name: Start Kafka, ClickHouse, Zookeeper, Object Storage
              run: docker-compose -f docker-compose.dev.yml up -d zookeeper kafka clickhouse object_storage

            - name: Set up Python 3.8.12
              uses: actions/setup-python@v2
              with:
                  python-version: 3.8.12

            - name: Install SAML (python3-saml) dependencies
              run: |
                  sudo apt-get update
                  sudo apt-get install libxml2-dev libxmlsec1-dev libxmlsec1-openssl

            - name: Set up Node 16
              uses: actions/setup-node@v2
              with:
                  node-version: 16

            - uses: actions/cache@v2
              with:
                  path: ${{ env.pythonLocation }}
                  key: ${{ env.pythonLocation }}-v1-${{ hashFiles('posthog/requirements.txt') }}

            - name: Install requirements.txt dependencies with pip
              run: |
                  pip install --upgrade pip
                  pip install --upgrade --upgrade-strategy eager -r requirements.txt
            - name: Set up databases
              env:
                  SECRET_KEY: 'abcdef' # unsafe - for testing only
                  DATABASE_URL: 'postgres://postgres:postgres@localhost:5432/posthog'
                  TEST: 'true'
              run: cd plugin-server && yarn setup:test

            - name: Install package.json dependencies with Yarn
              run: cd plugin-server && yarn

            - name: Test with Jest
              env:
                  # Below DB name has `test_` prepended, as that's how Django (ran above) creates the test DB
                  DATABASE_URL: 'postgres://postgres:postgres@localhost:5432/test_posthog'
                  REDIS_URL: 'redis://localhost'
              run: cd plugin-server && yarn typescript:check && yarn test:clickhouse:2<|MERGE_RESOLUTION|>--- conflicted
+++ resolved
@@ -13,12 +13,7 @@
 
 env:
     OBJECT_STORAGE_ENABLED: true
-<<<<<<< HEAD
-    OBJECT_STORAGE_HOST: 'localhost'
-    OBJECT_STORAGE_PORT: '19000'
-=======
     OBJECT_STORAGE_ENDPOINT: 'http://localhost:19000'
->>>>>>> d1ffdf0a
     OBJECT_STORAGE_ACCESS_KEY_ID: 'object_storage_root_user'
     OBJECT_STORAGE_SECRET_ACCESS_KEY: 'object_storage_root_password'
     OBJECT_STORAGE_SESSION_RECORDING_FOLDER: 'session_recordings'
@@ -76,6 +71,7 @@
             CLICKHOUSE_HOST: 'localhost'
             CLICKHOUSE_DATABASE: 'posthog_test'
             KAFKA_HOSTS: 'kafka:9092'
+
         steps:
             - name: Check out Django server for database setup
               uses: actions/checkout@v2
@@ -157,6 +153,7 @@
             CLICKHOUSE_HOST: 'localhost'
             CLICKHOUSE_DATABASE: 'posthog_test'
             KAFKA_HOSTS: 'kafka:9092'
+
         steps:
             - name: Check out Django server for database setup
               uses: actions/checkout@v2
@@ -238,6 +235,7 @@
             CLICKHOUSE_DATABASE: 'posthog_test'
             KAFKA_ENABLED: 'true'
             KAFKA_HOSTS: 'kafka:9092'
+
         steps:
             - name: Check out Django server for database setup
               uses: actions/checkout@v2
@@ -319,6 +317,7 @@
             CLICKHOUSE_DATABASE: 'posthog_test'
             KAFKA_ENABLED: 'true'
             KAFKA_HOSTS: 'kafka:9092'
+
         steps:
             - name: Check out Django server for database setup
               uses: actions/checkout@v2
