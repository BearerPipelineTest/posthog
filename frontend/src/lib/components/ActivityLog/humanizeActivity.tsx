import { dayjs } from 'lib/dayjs'
import { InsightShortId, PersonType } from '~/types'

export interface ActivityChange {
    type: 'FeatureFlag' | 'Person' | 'Insight'
<<<<<<< HEAD
    action: 'changed' | 'created' | 'deleted' | 'split'
=======
    action: 'changed' | 'created' | 'deleted' | 'exported'
>>>>>>> b70a84d1
    field?: string
    before?: string | Record<string, any> | boolean
    after?: string | Record<string, any> | boolean
}

export interface PersonMerge {
    type: 'Person'
    source: PersonType[]
    target: PersonType
}

export interface ActivityLogDetail {
    merge: PersonMerge | null
    changes: ActivityChange[] | null
    name: string | null
    short_id?: InsightShortId | null
}

export interface ActivityUser {
    email: string
    first_name: string
}

export enum ActivityScope {
    FEATURE_FLAG = 'FeatureFlag',
    PERSON = 'Person',
    INSIGHT = 'Insight',
}

export interface ActivityLogItem {
    user: ActivityUser
    activity: string
    created_at: string
    scope: ActivityScope
    item_id?: string
    detail: ActivityLogDetail
}

export interface HumanizedActivityLogItem {
    email?: string
    name?: string
    description: string | JSX.Element
    created_at: dayjs.Dayjs
}

export type Describer = (logItem: ActivityLogItem, users_name: string) => string | JSX.Element | null

export function humanize(results: ActivityLogItem[], describer?: Describer): HumanizedActivityLogItem[] {
    if (!describer) {
        // TODO make a default describer
        return []
    }

    const logLines: HumanizedActivityLogItem[] = []

    for (const logItem of results) {
        const description = describer(logItem, logItem.user.first_name)
        if (description !== null) {
            logLines.push({
                email: logItem.user.email,
                name: logItem.user.first_name,
                description,
                created_at: dayjs(logItem.created_at),
            })
        }
    }
    return logLines
}<|MERGE_RESOLUTION|>--- conflicted
+++ resolved
@@ -3,11 +3,7 @@
 
 export interface ActivityChange {
     type: 'FeatureFlag' | 'Person' | 'Insight'
-<<<<<<< HEAD
-    action: 'changed' | 'created' | 'deleted' | 'split'
-=======
-    action: 'changed' | 'created' | 'deleted' | 'exported'
->>>>>>> b70a84d1
+    action: 'changed' | 'created' | 'deleted' | 'exported' | 'split'
     field?: string
     before?: string | Record<string, any> | boolean
     after?: string | Record<string, any> | boolean
